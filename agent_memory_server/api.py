import tiktoken
import ulid
from fastapi import APIRouter, Depends, HTTPException
from mcp.server.fastmcp.prompts import base
from mcp.types import TextContent

from agent_memory_server import long_term_memory, working_memory
from agent_memory_server.auth import UserInfo, get_current_user
from agent_memory_server.config import settings
from agent_memory_server.dependencies import get_background_tasks
from agent_memory_server.llms import get_model_client, get_model_config
from agent_memory_server.logging import get_logger
from agent_memory_server.models import (
    AckResponse,
    CreateMemoryRecordRequest,
    GetSessionsQuery,
    MemoryPromptRequest,
    MemoryPromptResponse,
    MemoryRecordResultsResponse,
    MemoryTypeEnum,
    ModelNameLiteral,
    SearchRequest,
    SessionListResponse,
    SystemMessage,
    WorkingMemory,
    WorkingMemoryResponse,
)
from agent_memory_server.summarization import _incremental_summary
from agent_memory_server.utils.redis import get_redis_conn


logger = get_logger(__name__)

router = APIRouter()


def _get_effective_window_size(
    window_size: int,
    context_window_max: int | None,
    model_name: ModelNameLiteral | None,
) -> int:
    # If context_window_max is explicitly provided, use that
    if context_window_max is not None:
        effective_window_size = min(window_size, context_window_max)
    # If model_name is provided, get its max_tokens from our config
    elif model_name is not None:
        model_config = get_model_config(model_name)
        effective_window_size = min(window_size, model_config.max_tokens)
    # Otherwise use the default window_size
    else:
        effective_window_size = window_size
    return effective_window_size


<<<<<<< HEAD
@router.get("/sessions/", response_model=SessionListResponse)
async def list_sessions(
    options: GetSessionsQuery = Depends(),
    current_user: UserInfo = Depends(get_current_user),
):
    """
    Get a list of session IDs, with optional pagination.

    Args:
        options: Query parameters (page, size, namespace)

    Returns:
        List of session IDs
    """
    redis = await get_redis_conn()

    total, session_ids = await messages.list_sessions(
        redis=redis,
        limit=options.limit,
        offset=options.offset,
        namespace=options.namespace,
    )

    return SessionListResponse(
        sessions=session_ids,
        total=total,
    )


@router.get("/sessions/{session_id}/memory", response_model=WorkingMemoryResponse)
async def get_session_memory(
    session_id: str,
    namespace: str | None = None,
    window_size: int = settings.window_size,
    model_name: ModelNameLiteral | None = None,
    context_window_max: int | None = None,
    current_user: UserInfo = Depends(get_current_user),
) -> WorkingMemory:
    """
    Get working memory for a session.

    This includes stored conversation messages, context, and structured memory records.

    Args:
        session_id: The session ID
        namespace: The namespace to use for the session
        window_size: The number of messages to include in the response
        model_name: The client's LLM model name (will determine context window size if provided)
        context_window_max: Direct specification of the context window max tokens (overrides model_name)

    Returns:
        Working memory containing messages, context, and structured memory records
    """
    redis = await get_redis_conn()
    effective_window_size = _get_effective_window_size(
        window_size=window_size,
        context_window_max=context_window_max,
        model_name=model_name,
    )

    # Get unified working memory
    working_mem = await working_memory.get_working_memory(
        session_id=session_id,
        namespace=namespace,
        redis_client=redis,
    )

    if not working_mem:
        # Return empty working memory if none exists
        working_mem = WorkingMemory(
            messages=[],
            memories=[],
            session_id=session_id,
            namespace=namespace,
        )

    # Apply window size to messages if needed
    if len(working_mem.messages) > effective_window_size:
        working_mem.messages = working_mem.messages[-effective_window_size:]

    return working_mem


=======
>>>>>>> 3fa2e76f
async def _summarize_working_memory(
    memory: WorkingMemory,
    window_size: int,
    model: str = settings.generation_model,
) -> WorkingMemory:
    """
    Summarize working memory when it exceeds the window size.

    Args:
        memory: The working memory to potentially summarize
        window_size: Maximum number of messages to keep
        model: The model to use for summarization

    Returns:
        Updated working memory with summary and trimmed messages
    """
    if len(memory.messages) <= window_size:
        return memory

    # Get model client for summarization
    client = await get_model_client(model)
    model_config = get_model_config(model)
    max_tokens = model_config.max_tokens

    # Token allocation (same logic as original summarize_session)
    if max_tokens < 10000:
        summary_max_tokens = max(512, max_tokens // 8)  # 12.5%
    elif max_tokens < 50000:
        summary_max_tokens = max(1024, max_tokens // 10)  # 10%
    else:
        summary_max_tokens = max(2048, max_tokens // 20)  # 5%

    buffer_tokens = min(max(230, max_tokens // 100), 1000)
    max_message_tokens = max_tokens - summary_max_tokens - buffer_tokens

    encoding = tiktoken.get_encoding("cl100k_base")
    total_tokens = 0
    messages_to_summarize = []

    # Calculate how many messages from the beginning we should summarize
    # Keep the most recent messages within window_size
    messages_to_check = (
        memory.messages[:-window_size] if len(memory.messages) > window_size else []
    )

    for msg in messages_to_check:
        msg_str = f"{msg.role}: {msg.content}"
        msg_tokens = len(encoding.encode(msg_str))

        # Handle oversized messages
        if msg_tokens > max_message_tokens:
            msg_str = msg_str[: max_message_tokens // 2]
            msg_tokens = len(encoding.encode(msg_str))

        if total_tokens + msg_tokens <= max_message_tokens:
            total_tokens += msg_tokens
            messages_to_summarize.append(msg_str)
        else:
            break

    if not messages_to_summarize:
        # No messages to summarize, just return original memory
        return memory

    # Generate summary
    summary, summary_tokens_used = await _incremental_summary(
        model,
        client,
        memory.context,  # Use existing context as base
        messages_to_summarize,
    )

    # Update working memory with new summary and trimmed messages
    # Keep only the most recent messages within window_size
    updated_memory = memory.model_copy(deep=True)
    updated_memory.context = summary
    updated_memory.messages = memory.messages[
        -window_size:
    ]  # Keep most recent messages
    updated_memory.tokens = memory.tokens + summary_tokens_used

    return updated_memory


@router.get("/v1/working-memory/", response_model=SessionListResponse)
async def list_sessions(
    options: GetSessionsQuery = Depends(),
    current_user: UserInfo = Depends(get_current_user),
):
    """
    Get a list of session IDs, with optional pagination.

    Args:
        options: Query parameters (page, size, namespace)

    Returns:
        List of session IDs
    """
    redis = await get_redis_conn()

    total, session_ids = await working_memory.list_sessions(
        redis=redis,
        limit=options.limit,
        offset=options.offset,
        namespace=options.namespace,
    )

    return SessionListResponse(
        sessions=session_ids,
        total=total,
    )


@router.get("/v1/working-memory/{session_id}", response_model=WorkingMemoryResponse)
async def get_session_memory(
    session_id: str,
    namespace: str | None = None,
    window_size: int = settings.window_size,
    model_name: ModelNameLiteral | None = None,
    context_window_max: int | None = None,
    current_user: UserInfo = Depends(get_current_user),
):
    """
    Get working memory for a session.

    This includes stored conversation messages, context, and structured memory records.

    Args:
        session_id: The session ID
        namespace: The namespace to use for the session
        window_size: The number of messages to include in the response
        model_name: The client's LLM model name (will determine context window size if provided)
        context_window_max: Direct specification of the context window max tokens (overrides model_name)

    Returns:
        Working memory containing messages, context, and structured memory records
    """
    redis = await get_redis_conn()
    effective_window_size = _get_effective_window_size(
        window_size=window_size,
        context_window_max=context_window_max,
        model_name=model_name,
    )

    # Get unified working memory
    working_mem = await working_memory.get_working_memory(
        session_id=session_id,
        namespace=namespace,
        redis_client=redis,
    )

    if not working_mem:
        # Return empty working memory if none exists
        working_mem = WorkingMemory(
            messages=[],
            memories=[],
            session_id=session_id,
            namespace=namespace,
        )

    # Apply window size to messages if needed
    if len(working_mem.messages) > effective_window_size:
        working_mem.messages = working_mem.messages[-effective_window_size:]

    return working_mem


@router.put("/v1/working-memory/{session_id}", response_model=WorkingMemoryResponse)
async def put_session_memory(
    session_id: str,
    memory: WorkingMemory,
    background_tasks=Depends(get_background_tasks),
    current_user: UserInfo = Depends(get_current_user),
):
    """
    Set working memory for a session. Replaces existing working memory.

    If the message count exceeds the window size, messages will be summarized
    immediately and the updated memory state returned to the client.

    Args:
        session_id: The session ID
        memory: Working memory to save
        background_tasks: DocketBackgroundTasks instance (injected automatically)

    Returns:
        Updated working memory (potentially with summary if messages were condensed)
    """
    redis = await get_redis_conn()

    # Ensure session_id matches
    memory.session_id = session_id

    # Validate that all structured memories have id (if any)
    for mem in memory.memories:
        if not mem.id:
            raise HTTPException(
                status_code=400,
                detail="All memory records in working memory must have an ID",
            )

    # Handle summarization if needed (before storing)
    updated_memory = memory
    if memory.messages and len(memory.messages) > settings.window_size:
        updated_memory = await _summarize_working_memory(memory, settings.window_size)

    await working_memory.set_working_memory(
        working_memory=updated_memory,
        redis_client=redis,
    )

    # Background tasks for long-term memory promotion and indexing (if enabled)
    if settings.long_term_memory:
        # Promote structured memories from working memory to long-term storage
        if updated_memory.memories:
            await background_tasks.add_task(
                long_term_memory.promote_working_memory_to_long_term,
                session_id,
                updated_memory.namespace,
            )

        # Index message-based memories (existing logic)
        if updated_memory.messages:
            from agent_memory_server.models import MemoryRecord

            memories = [
                MemoryRecord(
                    id=str(ulid.new()),
                    session_id=session_id,
                    text=f"{msg.role}: {msg.content}",
                    namespace=updated_memory.namespace,
                    memory_type=MemoryTypeEnum.MESSAGE,
                )
                for msg in updated_memory.messages
            ]

            await background_tasks.add_task(
                long_term_memory.index_long_term_memories,
                memories,
            )

    return updated_memory


@router.delete("/v1/working-memory/{session_id}", response_model=AckResponse)
async def delete_session_memory(
    session_id: str,
    namespace: str | None = None,
    current_user: UserInfo = Depends(get_current_user),
):
    """
    Delete working memory for a session.

    This deletes all stored memory (messages, context, structured memories) for a session.

    Args:
        session_id: The session ID
        namespace: Optional namespace for the session

    Returns:
        Acknowledgement response
    """
    redis = await get_redis_conn()

    # Delete unified working memory
    await working_memory.delete_working_memory(
        session_id=session_id,
        namespace=namespace,
        redis_client=redis,
    )

    return AckResponse(status="ok")


@router.post("/v1/long-term-memory/", response_model=AckResponse)
async def create_long_term_memory(
    payload: CreateMemoryRecordRequest,
    background_tasks=Depends(get_background_tasks),
    current_user: UserInfo = Depends(get_current_user),
):
    """
    Create a long-term memory

    Args:
        payload: Long-term memory payload
        background_tasks: DocketBackgroundTasks instance (injected automatically)

    Returns:
        Acknowledgement response
    """
    if not settings.long_term_memory:
        raise HTTPException(status_code=400, detail="Long-term memory is disabled")

    # Validate and process memories according to Stage 2 requirements
    for memory in payload.memories:
        # Enforce that id is required on memory sent from clients
        if not memory.id:
            raise HTTPException(
                status_code=400, detail="id is required for all memory records"
            )

        # Ensure persisted_at is server-assigned and read-only for clients
        # Clear any client-provided persisted_at value
        memory.persisted_at = None

    await background_tasks.add_task(
        long_term_memory.index_long_term_memories,
        memories=payload.memories,
    )
    return AckResponse(status="ok")


@router.post("/v1/long-term-memory/search", response_model=MemoryRecordResultsResponse)
async def search_long_term_memory(
    payload: SearchRequest,
    current_user: UserInfo = Depends(get_current_user),
):
    """
    Run a semantic search on long-term memory with filtering options.

    Args:
        payload: Search payload with filter objects for precise queries

    Returns:
        List of search results
    """
    if not settings.long_term_memory:
        raise HTTPException(status_code=400, detail="Long-term memory is disabled")

    redis = await get_redis_conn()

    # Extract filter objects from the payload
    filters = payload.get_filters()

    kwargs = {
        "redis": redis,
        "distance_threshold": payload.distance_threshold,
        "limit": payload.limit,
        "offset": payload.offset,
        **filters,
    }

    if payload.text:
        kwargs["text"] = payload.text

    # Pass text, redis, and filter objects to the search function
    return await long_term_memory.search_long_term_memories(**kwargs)


@router.post("/v1/memory/search", response_model=MemoryRecordResultsResponse)
async def search_memory(
    payload: SearchRequest,
    current_user: UserInfo = Depends(get_current_user),
):
    """
    Run a search across all memory types (working memory and long-term memory).

    This endpoint searches both working memory (ephemeral, session-scoped) and
    long-term memory (persistent, indexed) to provide comprehensive results.

    For working memory:
    - Uses simple text matching
    - Searches across all sessions (unless session_id filter is provided)
    - Returns memories that haven't been promoted to long-term storage

    For long-term memory:
    - Uses semantic vector search
    - Includes promoted memories from working memory
    - Supports advanced filtering by topics, entities, etc.

    Args:
        payload: Search payload with filter objects for precise queries

    Returns:
        Search results from both memory types, sorted by relevance
    """
    redis = await get_redis_conn()

    # Extract filter objects from the payload
    filters = payload.get_filters()

    kwargs = {
        "redis": redis,
        "distance_threshold": payload.distance_threshold,
        "limit": payload.limit,
        "offset": payload.offset,
        **filters,
    }

    if payload.text:
        kwargs["text"] = payload.text

    # Use the search function
    return await long_term_memory.search_memories(**kwargs)


@router.post("/v1/memory/prompt", response_model=MemoryPromptResponse)
async def memory_prompt(
    params: MemoryPromptRequest,
    current_user: UserInfo = Depends(get_current_user),
) -> MemoryPromptResponse:
    """
    Hydrate a user query with memory context and return a prompt
    ready to send to an LLM.

    `query` is the input text that the caller of this API wants to use to find
    relevant context. If `session_id` is provided and matches an existing
    session, the resulting prompt will include those messages as the immediate
    history of messages leading to a message containing `query`.

    If `long_term_search_payload` is provided, the resulting prompt will include
    relevant long-term memories found via semantic search with the options
    provided in the payload.

    Args:
        params: MemoryPromptRequest

    Returns:
        List of messages to send to an LLM, hydrated with relevant memory context
    """
    if not params.session and not params.long_term_search:
        raise HTTPException(
            status_code=400,
            detail="Either session or long_term_search must be provided",
        )

    redis = await get_redis_conn()
    _messages = []

    if params.session:
        effective_window_size = _get_effective_window_size(
            window_size=params.session.window_size,
            context_window_max=params.session.context_window_max,
            model_name=params.session.model_name,
        )
        working_mem = await working_memory.get_working_memory(
            session_id=params.session.session_id,
            namespace=params.session.namespace,
            redis_client=redis,
        )

        if working_mem:
            if working_mem.context:
                # TODO: Weird to use MCP types here?
                _messages.append(
                    SystemMessage(
                        content=TextContent(
                            type="text",
                            text=f"## A summary of the conversation so far:\n{working_mem.context}",
                        ),
                    )
                )
            # Apply window size and ignore past system messages as the latest context may have changed
            recent_messages = (
                working_mem.messages[-effective_window_size:]
                if len(working_mem.messages) > effective_window_size
                else working_mem.messages
            )
            for msg in recent_messages:
                if msg.role == "user":
                    msg_class = base.UserMessage
                else:
                    msg_class = base.AssistantMessage
                _messages.append(
                    msg_class(
                        content=TextContent(type="text", text=msg.content),
                    )
                )

    if params.long_term_search:
        # TODO: Exclude session messages if we already included them from session memory
        long_term_memories = await search_long_term_memory(
            params.long_term_search,
        )

        if long_term_memories.total > 0:
            long_term_memories_text = "\n".join(
                [f"- {m.text}" for m in long_term_memories.memories]
            )
            _messages.append(
                SystemMessage(
                    content=TextContent(
                        type="text",
                        text=f"## Long term memories related to the user's query\n {long_term_memories_text}",
                    ),
                )
            )

    _messages.append(
        base.UserMessage(
            content=TextContent(type="text", text=params.query),
        )
    )

    return MemoryPromptResponse(messages=_messages)<|MERGE_RESOLUTION|>--- conflicted
+++ resolved
@@ -52,92 +52,6 @@
     return effective_window_size
 
 
-<<<<<<< HEAD
-@router.get("/sessions/", response_model=SessionListResponse)
-async def list_sessions(
-    options: GetSessionsQuery = Depends(),
-    current_user: UserInfo = Depends(get_current_user),
-):
-    """
-    Get a list of session IDs, with optional pagination.
-
-    Args:
-        options: Query parameters (page, size, namespace)
-
-    Returns:
-        List of session IDs
-    """
-    redis = await get_redis_conn()
-
-    total, session_ids = await messages.list_sessions(
-        redis=redis,
-        limit=options.limit,
-        offset=options.offset,
-        namespace=options.namespace,
-    )
-
-    return SessionListResponse(
-        sessions=session_ids,
-        total=total,
-    )
-
-
-@router.get("/sessions/{session_id}/memory", response_model=WorkingMemoryResponse)
-async def get_session_memory(
-    session_id: str,
-    namespace: str | None = None,
-    window_size: int = settings.window_size,
-    model_name: ModelNameLiteral | None = None,
-    context_window_max: int | None = None,
-    current_user: UserInfo = Depends(get_current_user),
-) -> WorkingMemory:
-    """
-    Get working memory for a session.
-
-    This includes stored conversation messages, context, and structured memory records.
-
-    Args:
-        session_id: The session ID
-        namespace: The namespace to use for the session
-        window_size: The number of messages to include in the response
-        model_name: The client's LLM model name (will determine context window size if provided)
-        context_window_max: Direct specification of the context window max tokens (overrides model_name)
-
-    Returns:
-        Working memory containing messages, context, and structured memory records
-    """
-    redis = await get_redis_conn()
-    effective_window_size = _get_effective_window_size(
-        window_size=window_size,
-        context_window_max=context_window_max,
-        model_name=model_name,
-    )
-
-    # Get unified working memory
-    working_mem = await working_memory.get_working_memory(
-        session_id=session_id,
-        namespace=namespace,
-        redis_client=redis,
-    )
-
-    if not working_mem:
-        # Return empty working memory if none exists
-        working_mem = WorkingMemory(
-            messages=[],
-            memories=[],
-            session_id=session_id,
-            namespace=namespace,
-        )
-
-    # Apply window size to messages if needed
-    if len(working_mem.messages) > effective_window_size:
-        working_mem.messages = working_mem.messages[-effective_window_size:]
-
-    return working_mem
-
-
-=======
->>>>>>> 3fa2e76f
 async def _summarize_working_memory(
     memory: WorkingMemory,
     window_size: int,
