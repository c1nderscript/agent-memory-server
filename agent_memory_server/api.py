--- conflicted
+++ resolved
@@ -339,11 +339,7 @@
 
             memories = [
                 MemoryRecord(
-<<<<<<< HEAD
                     id=str(ULID()),
-=======
-                    id=str(ulid.ULID()),
->>>>>>> 74f6b2c9
                     session_id=session_id,
                     text=f"{msg.role}: {msg.content}",
                     namespace=updated_memory.namespace,
