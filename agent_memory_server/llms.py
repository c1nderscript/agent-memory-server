--- conflicted
+++ resolved
@@ -214,12 +214,11 @@
 
     def __init__(self, api_key: str | None = None):
         """Initialize the Anthropic client"""
-<<<<<<< HEAD
         self.api_key = api_key or os.environ.get("ANTHROPIC_API_KEY")
         self.client = (
             anthropic.AsyncAnthropic(api_key=self.api_key) if self.api_key else None
         )
-=======
+
         anthropic_api_key = api_key or os.environ.get("ANTHROPIC_API_KEY")
 
         if not anthropic_api_key:
@@ -231,7 +230,7 @@
             )
 
         self.client = anthropic.AsyncAnthropic(api_key=anthropic_api_key)
->>>>>>> cfe1adc3
+
 
     async def create_chat_completion(
         self,
@@ -308,7 +307,7 @@
         """Initialize the OpenAI client based on environment variables"""
 
         # Regular OpenAI setup
-<<<<<<< HEAD
+
         self.api_key = api_key or os.environ.get("OPENAI_API_KEY")
         self.base_url = base_url or os.environ.get("OPENAI_API_BASE")
 
@@ -325,7 +324,7 @@
             else:
                 self.completion_client = AsyncOpenAI(api_key=self.api_key)
                 self.embedding_client = AsyncOpenAI(api_key=self.api_key)
-=======
+
         openai_api_base = base_url or os.environ.get("OPENAI_API_BASE")
         openai_api_key = api_key or os.environ.get("OPENAI_API_KEY")
 
@@ -344,7 +343,7 @@
                 api_key=openai_api_key,
                 base_url=openai_api_base,
             )
->>>>>>> cfe1adc3
+            
         else:
             self.completion_client = None
             self.embedding_client = None
