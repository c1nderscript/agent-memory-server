import os
from typing import Any, Literal

import yaml
from dotenv import load_dotenv
from pydantic_settings import BaseSettings


load_dotenv()


# Model configuration mapping
MODEL_CONFIGS = {
    "gpt-4o": {"provider": "openai", "embedding_dimensions": None},
    "gpt-4o-mini": {"provider": "openai", "embedding_dimensions": None},
    "gpt-4": {"provider": "openai", "embedding_dimensions": None},
    "gpt-3.5-turbo": {"provider": "openai", "embedding_dimensions": None},
    "text-embedding-3-small": {"provider": "openai", "embedding_dimensions": 1536},
    "text-embedding-3-large": {"provider": "openai", "embedding_dimensions": 3072},
    "text-embedding-ada-002": {"provider": "openai", "embedding_dimensions": 1536},
    "claude-3-opus-20240229": {"provider": "anthropic", "embedding_dimensions": None},
    "claude-3-sonnet-20240229": {"provider": "anthropic", "embedding_dimensions": None},
    "claude-3-haiku-20240307": {"provider": "anthropic", "embedding_dimensions": None},
    "claude-3-5-sonnet-20240620": {
        "provider": "anthropic",
        "embedding_dimensions": None,
    },
    "claude-3-5-sonnet-20241022": {
        "provider": "anthropic",
        "embedding_dimensions": None,
    },
    "claude-3-5-haiku-20241022": {
        "provider": "anthropic",
        "embedding_dimensions": None,
    },
    "claude-3-7-sonnet-20250219": {
        "provider": "anthropic",
        "embedding_dimensions": None,
    },
    "claude-3-7-sonnet-latest": {"provider": "anthropic", "embedding_dimensions": None},
    "claude-3-5-sonnet-latest": {"provider": "anthropic", "embedding_dimensions": None},
    "claude-3-5-haiku-latest": {"provider": "anthropic", "embedding_dimensions": None},
    "claude-3-opus-latest": {"provider": "anthropic", "embedding_dimensions": None},
    "o1": {"provider": "openai", "embedding_dimensions": None},
    "o1-mini": {"provider": "openai", "embedding_dimensions": None},
    "o3-mini": {"provider": "openai", "embedding_dimensions": None},
}


class Settings(BaseSettings):
    redis_url: str = "redis://localhost:6379"
    long_term_memory: bool = True
    window_size: int = 20
    openai_api_key: str | None = None
    anthropic_api_key: str | None = None
    generation_model: str = "gpt-4o-mini"
    embedding_model: str = "text-embedding-3-small"
    port: int = 8000
    mcp_port: int = 9000

    # Vector store factory configuration
    # Python dotted path to function that returns VectorStore or VectorStoreAdapter
    # Function signature: (embeddings: Embeddings) -> Union[VectorStore, VectorStoreAdapter]
    # Examples:
    #   - "agent_memory_server.vectorstore_factory.create_redis_vectorstore"
    #   - "my_module.my_vectorstore_factory"
    #   - "my_package.adapters.create_custom_adapter"
    vectorstore_factory: str = (
        "agent_memory_server.vectorstore_factory.create_redis_vectorstore"
    )

    # RedisVL configuration (used by default Redis factory)
    redisvl_index_name: str = "memory_records"

    # The server indexes messages in long-term memory by default. If this
    # setting is enabled, we also extract discrete memories from message text
    # and save them as separate long-term memory records.
    enable_discrete_memory_extraction: bool = True

    # Topic modeling
    topic_model_source: Literal["BERTopic", "LLM"] = "LLM"
    topic_model: str = (
        "MaartenGr/BERTopic_Wikipedia"  # Use an LLM model name here if using LLM
    )
    enable_topic_extraction: bool = True
    top_k_topics: int = 3

    # Used for extracting entities from text
    ner_model: str = "dbmdz/bert-large-cased-finetuned-conll03-english"
    enable_ner: bool = True

    # RedisVL Settings
    redisvl_distance_metric: str = "COSINE"
    redisvl_vector_dimensions: str = "1536"
    redisvl_index_prefix: str = "memory_idx"

    # Docket settings
    docket_name: str = "memory-server"
    use_docket: bool = True

    # OAuth2/JWT Authentication settings
    disable_auth: bool = True
    oauth2_issuer_url: str | None = None
    oauth2_audience: str | None = None
    oauth2_jwks_url: str | None = None
    oauth2_algorithms: list[str] = ["RS256"]

    # Auth0 Client Credentials (for testing and client applications)
    auth0_client_id: str | None = None
    auth0_client_secret: str | None = None

    # Other Application settings
    log_level: Literal["DEBUG", "INFO", "WARNING", "ERROR", "CRITICAL"] = "INFO"

    class Config:
        env_file = ".env"
        env_file_encoding = "utf-8"
<<<<<<< HEAD
        extra = "ignore"  # Ignore extra environment variables

    @property
    def generation_model_config(self) -> dict[str, Any]:
        """Get configuration for the generation model."""
        return MODEL_CONFIGS.get(self.generation_model, {})

    @property
    def embedding_model_config(self) -> dict[str, Any]:
        """Get configuration for the embedding model."""
        return MODEL_CONFIGS.get(self.embedding_model, {})

    def load_yaml_config(self, config_path: str) -> dict[str, Any]:
        """Load configuration from YAML file."""
        if not os.path.exists(config_path):
            return {}
        with open(config_path) as f:
            return yaml.safe_load(f) or {}


settings = Settings()


def get_config():
    """Get configuration from environment and settings files."""
    config_data = {}

    # If REDIS_MEMORY_CONFIG is set, load config from file
    config_file = os.getenv("REDIS_MEMORY_CONFIG")
    if config_file:
        try:
            with open(config_file) as f:
                if config_file.endswith((".yaml", ".yml")):
                    config_data = yaml.safe_load(f) or {}
                else:
                    # Assume JSON
                    import json

                    config_data = json.load(f) or {}
        except FileNotFoundError:
            print(f"Warning: Config file {config_file} not found")
        except Exception as e:
            print(f"Warning: Error loading config file {config_file}: {e}")
=======
        extra = "ignore"  # Ignore extra fields in YAML/env
>>>>>>> 74f6b2c9

    # Environment variables override file config
    for key, value in os.environ.items():
        if key.startswith("REDIS_MEMORY_"):
            config_key = key[13:].lower()  # Remove REDIS_MEMORY_ prefix
            config_data[config_key] = value

    return config_data<|MERGE_RESOLUTION|>--- conflicted
+++ resolved
@@ -115,7 +115,6 @@
     class Config:
         env_file = ".env"
         env_file_encoding = "utf-8"
-<<<<<<< HEAD
         extra = "ignore"  # Ignore extra environment variables
 
     @property
@@ -159,9 +158,6 @@
             print(f"Warning: Config file {config_file} not found")
         except Exception as e:
             print(f"Warning: Error loading config file {config_file}: {e}")
-=======
-        extra = "ignore"  # Ignore extra fields in YAML/env
->>>>>>> 74f6b2c9
 
     # Environment variables override file config
     for key, value in os.environ.items():
