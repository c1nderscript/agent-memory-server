--- conflicted
+++ resolved
@@ -4,13 +4,8 @@
 
 [project]
 name = "agent-memory-server"
-<<<<<<< HEAD
-version = "0.1.0"
+version = "0.2.0"
 description = "A Memory Server for LLM Agents and Applications"
-=======
-version = "0.2.0"
-description = "A Redis-powered memory server built for AI agents and applications."
->>>>>>> 665e887d
 readme = "README.md"
 requires-python = ">=3.12"
 license = { text = "MIT" }
