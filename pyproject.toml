--- conflicted
+++ resolved
@@ -18,10 +18,7 @@
 authors = [{ name = "Andrew Brookins", email = "andrew.brookins@redis.com" }]
 dependencies = [
     "accelerate>=1.6.0",
-<<<<<<< HEAD
     "agent-memory-client",
-=======
->>>>>>> 74f6b2c9
     "anthropic>=0.15.0",
     "bertopic<0.17.0,>=0.16.4",
     "fastapi>=0.115.11",
